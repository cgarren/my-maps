import SwiftUI
import MapKit
import SwiftData
import CoreLocation

struct MapDetailView: View {
    @Environment(\.modelContext) private var modelContext
    @Bindable var map: MapCollection

    @State private var selectedPlace: Place?
    @State private var cameraPosition = MapCameraPosition.region(
        .init(center: CLLocationCoordinate2D(latitude: 0, longitude: 0),
              span: .init(latitudeDelta: 0.05, longitudeDelta: 0.05))
    )
    @State private var isSelectingAtCenter = false
    @State private var showingNameSheet = false
    @State private var showingSearchSheet = false
    @State private var pickContext: PickContext?
    @State private var pendingCoordinate: CLLocationCoordinate2D?
    @State private var pendingName: String = ""
    @State private var latestCenter: CLLocationCoordinate2D?
<<<<<<< HEAD
    @State private var showingPlacesList = false
=======
    
    // Bulk addition states
    @State private var showingTemplateSheet = false
    @State private var showingAISheet = false
    @State private var selectedTemplate: MapTemplate? = nil
    @StateObject private var bulkImporter = URLImporter()
    @State private var showBulkReview = false
    @State private var isBulkImporting = false
    
>>>>>>> a6b8f8a9
    // Removed mapRevision invalidation; we'll key each item by id+visited instead
    private let geocoder = CLGeocoder()
    private let locationProvider = LocationProvider()

    struct PickContext: Identifiable { let id = UUID(); let coordinate: CLLocationCoordinate2D }

    // (removed helper views; use a minimal Annotation content instead)

    var body: some View {
        MapReader { proxy in
            Map(position: $cameraPosition) {
                let keyed: [(key: String, place: Place)] = map.places.map { p in ("\(p.id.uuidString)-\(p.visited ? "v" : "u")", p) }
                ForEach(keyed, id: \.key) { item in
                    let place = item.place
                    let coord = CLLocationCoordinate2D(latitude: place.latitude, longitude: place.longitude)
                    let name = place.name
                    let visited = place.visited
                    let color: Color = visited ? .green : .red
                    let toggleTitle: String = visited ? "Mark as Unvisited" : "Mark as Visited"
                    let toggleIcon: String = visited ? "xmark.circle" : "checkmark.circle"

                    Annotation(name, coordinate: coord) {
                        Button { selectedPlace = place } label: {
                            Image(systemName: "mappin.circle.fill")
                                .font(.title)
                                .foregroundStyle(color)
                        }
                        .contextMenu {
                            Button(toggleTitle, systemImage: toggleIcon) {
                                place.visited.toggle()
                            }
                        }
                    }
                }
            }
            .mapStyle(.standard(pointsOfInterest: .excludingAll))
            #if os(iOS)
                .mapFeatureSelectionDisabled { _ in true }
            #endif
            #if os(macOS)
                .overlay {
                    RightClickOverlay(
                        onAdd: { point in
                            if let coord = proxy.convert(point, from: .local) {
                                addPlace(at: coord)
                            }
                        },
                        onZoom: { point in
                            if let coord = proxy.convert(point, from: .local) {
                                withAnimation(.easeInOut) {
                                    cameraPosition = .region(.init(center: coord, span: .init(latitudeDelta: 0.02, longitudeDelta: 0.02)))
                                }
                            }
                        }
                    )
                    .allowsHitTesting(true)
                }
            #endif
            .onMapCameraChange(frequency: .continuous) { context in
                latestCenter = context.region.center
            }
            .gesture(
                LongPressGesture(minimumDuration: 0.25)
                    .sequenced(before: DragGesture(minimumDistance: 0, coordinateSpace: .local))
                    .onEnded { value in
                        if case .second(true, let drag?) = value {
                            if let coord = proxy.convert(drag.location, from: .local) {
                                addPlace(at: coord)
                            }
                        }
                    }
            )
        }
        .navigationTitle(map.name)
        .toolbar { addToolbar }
        .sheet(item: $selectedPlace) { place in
            NavigationStack {
                PlaceDetailView(place: place)
                    .toolbar {
                        ToolbarItem(placement: .destructiveAction) {
                            Button(role: .destructive) {
                                if let idx = map.places.firstIndex(where: { $0.id == place.id }) {
                                    map.places.remove(at: idx)
                                }
                                modelContext.delete(place)
                                selectedPlace = nil
                            } label: {
                                Label("Delete", systemImage: "trash")
                            }
                        }
                        ToolbarItem(placement: .confirmationAction) {
                            Button("Done") { selectedPlace = nil }
                        }
                    }
            }
            .presentationDetents([.medium, .large])
#if os(iOS)
            .presentationBackground(.ultraThinMaterial)
#endif
        }
        .sheet(isPresented: $showingNameSheet) {
            NamePlaceSheet(name: $pendingName, onCreate: {
                if let coord = pendingCoordinate { persistPlace(name: pendingName, at: coord) }
                resetPending()
            }, onCancel: {
                resetPending()
            })
        }
        .sheet(isPresented: $showingSearchSheet) {
            SearchPlaceSheet { item in
                let coord = item.placemark.coordinate
                let preferred = item.name ?? "New Place"
                withAnimation(.easeInOut) {
                    cameraPosition = .region(
                        .init(
                            center: coord,
                            span: .init(latitudeDelta: 0.02, longitudeDelta: 0.02)
                        )
                    )
                }
                prepareNameAndConfirm(for: coord, preferredName: preferred)
            }
        }
        .sheet(isPresented: $showingPlacesList) {
            NavigationStack {
                PlacesListView(map: map)
            }
            .presentationDetents([.medium, .large])
#if os(iOS)
            .presentationBackground(.ultraThinMaterial)
#endif
        }
        .sheet(item: $pickContext) { ctx in
            PickNearbyPlacesSheet(
                coordinate: ctx.coordinate,
                onPick: { name, pickedCoord in
                    withAnimation(.easeInOut) {
                        cameraPosition = .region(.init(center: pickedCoord, span: .init(latitudeDelta: 0.02, longitudeDelta: 0.02)))
                    }
                    persistPlace(name: name, at: pickedCoord)
                    resetPending()
                },
                onManual: { suggested in
                    pendingCoordinate = ctx.coordinate
                    pendingName = suggested ?? pendingName
                    pickContext = nil
                    showingNameSheet = true
                },
                onCancel: {
                    resetPending()
                }
            )
        }
        .sheet(isPresented: $showingTemplateSheet) {
            BulkTemplateSheet(
                selectedTemplate: $selectedTemplate,
                onConfirm: {
                    guard let template = selectedTemplate else { return }
                    do {
                        let places = try TemplateLoader.loadPlaces(from: template)
                        isBulkImporting = true
                        bulkImporter.startFromTemplate(places)
                        showingTemplateSheet = false
                    } catch {
                        print("Failed to load template: \(error)")
                    }
                },
                onCancel: {
                    showingTemplateSheet = false
                    selectedTemplate = nil
                }
            )
        }
        .sheet(isPresented: $showingAISheet) {
            BulkAISheet(
                onGenerate: { places, usedPCC in
                    isBulkImporting = true
                    bulkImporter.startFromGenerated(places, usedPCC: usedPCC)
                    showingAISheet = false
                },
                onCancel: {
                    showingAISheet = false
                }
            )
        }
        .sheet(isPresented: $isBulkImporting) {
            ImportProgressView(importer: bulkImporter, onCancel: {
                bulkImporter.cancel()
                isBulkImporting = false
            }, onPaste: { text in
                bulkImporter.startFromText(text, allowPCC: true)
            })
        }
        .sheet(isPresented: $showBulkReview) {
            SelectAddressesSheet(importer: bulkImporter, usedPCC: bulkImporter.usedPCC, onConfirm: { selected in
                for item in selected {
                    guard let coord = item.coordinate else { continue }
                    let trimmedName = item.displayName?.trimmingCharacters(in: .whitespacesAndNewlines)
                    let preferredName = (trimmedName?.isEmpty == false) ? trimmedName : nil
                    let title = preferredName ?? item.normalizedText.components(separatedBy: "\n").first ?? "New Place"
                    let place = Place(name: title, latitude: coord.latitude, longitude: coord.longitude, map: map)
                    modelContext.insert(place)
                    map.places.append(place)
                }
                isBulkImporting = false
                showBulkReview = false
            }, onCancel: {
                isBulkImporting = false
                showBulkReview = false
            }, onPaste: { text in
                showBulkReview = false
                isBulkImporting = true
                bulkImporter.startFromText(text, allowPCC: true)
            })
        }
        .onReceive(bulkImporter.$stage) { stage in
            switch stage {
            case .reviewing:
                isBulkImporting = false
                showBulkReview = true
            default:
                break
            }
        }
        .onAppear {
            centerCamera()
        }
        .overlay(alignment: .center) {
            if isSelectingAtCenter {
                Image(systemName: "plus.viewfinder")
                    .font(.largeTitle)
                    .foregroundStyle(.tint)
                    .shadow(radius: 3)
            }
        }
        .overlay(alignment: .bottom) {
            if isSelectingAtCenter {
                GlassPanel {
                    HStack {
                        Button("Cancel") { isSelectingAtCenter = false }
                        Spacer()
                        Button("Drop Pin Here") {
                            if let center = latestCenter {
                                addPlace(at: center)
                            }
                        }
                        .buttonStyle(.borderedProminent)
                    }
                }
                .padding()
            } else {
                // Completion HUD (tap to open Places list)
                Button {
                    showingPlacesList = true
                } label: {
                    GlassPanel {
                        HStack(spacing: 12) {
                            VStack(alignment: .leading, spacing: 2) {
                                Text("Completion")
                                    .font(.caption)
                                    .foregroundStyle(.secondary)
                                Text("\(map.visitedCount) of \(map.totalCount) visited")
                                    .font(.subheadline)
                            }
                            // No spacer—keeps the panel compact
                            let fraction = max(0, min(1, map.completionFraction))
                            ZStack {
                                Circle()
                                    .stroke(Color.secondary.opacity(0.25), lineWidth: 6)
                                Circle()
                                    .trim(from: 0, to: fraction)
                                    .stroke(.tint, style: StrokeStyle(lineWidth: 6, lineCap: .round, lineJoin: .round))
                                    .rotationEffect(.degrees(-90))
                                Text("\(map.completionPercent)%")
                                    .font(.caption2)
                                    .monospacedDigit()
                            }
                            .frame(width: 36, height: 36)
                        }
                        .fixedSize()
                    }
                }
                .buttonStyle(.plain)
                .accessibilityLabel("Show places list")
                .padding(.bottom, 8)
            }
        }
    }

    private func addPlace(at coord: CLLocationCoordinate2D) {
        pickContext = PickContext(coordinate: coord)
    }

    private func centerCamera() {
        // 1) Fit all existing pins
        if !map.places.isEmpty {
            let region = regionThatFits(places: map.places)
            cameraPosition = .region(region)
            return
        }

        // 2) Try current location
        locationProvider.requestOneShot { location in
            if let loc = location {
                let coord = loc.coordinate
                withAnimation(.easeInOut) {
                    cameraPosition = .region(.init(center: coord, span: .init(latitudeDelta: 0.02, longitudeDelta: 0.02)))
                }
            } else {
                // 3) Fallback to Boston
                let boston = CLLocationCoordinate2D(latitude: 42.3601, longitude: -71.0589)
                cameraPosition = .region(.init(center: boston, span: .init(latitudeDelta: 0.1, longitudeDelta: 0.1)))
            }
        }
    }

    private func regionThatFits(places: [Place]) -> MKCoordinateRegion {
        var minLat = Double.greatestFiniteMagnitude
        var maxLat = -Double.greatestFiniteMagnitude
        var minLon = Double.greatestFiniteMagnitude
        var maxLon = -Double.greatestFiniteMagnitude

        for p in places {
            minLat = min(minLat, p.latitude)
            maxLat = max(maxLat, p.latitude)
            minLon = min(minLon, p.longitude)
            maxLon = max(maxLon, p.longitude)
        }

        let center = CLLocationCoordinate2D(latitude: (minLat + maxLat) / 2.0,
                                            longitude: (minLon + maxLon) / 2.0)
        // Add padding and clamp within reasonable bounds
        let latDelta = max((maxLat - minLat) * 1.4, 0.01) // min ~1km
        let lonDelta = max((maxLon - minLon) * 1.4, 0.01)
        let clampedLat = min(latDelta, 60)
        let clampedLon = min(lonDelta, 60)

        return MKCoordinateRegion(center: center,
                                   span: MKCoordinateSpan(latitudeDelta: clampedLat, longitudeDelta: clampedLon))
    }

    private func prepareNameAndConfirm(for coord: CLLocationCoordinate2D, preferredName: String? = nil) {
        pendingCoordinate = coord
        if let preferredName, !preferredName.isEmpty {
            pendingName = preferredName
            showingNameSheet = true
            return
        }
        pendingName = "New Place"
        showingNameSheet = true
        geocoder.reverseGeocodeLocation(CLLocation(latitude: coord.latitude, longitude: coord.longitude)) { placemarks, _ in
            if let p = placemarks?.first {
                let components = [p.name, p.locality, p.administrativeArea].compactMap { $0 }
                if let suggestion = components.first(where: { !$0.isEmpty }) {
                    pendingName = suggestion
                }
            }
        }
    }

    private func persistPlace(name: String, at coord: CLLocationCoordinate2D) {
        let place = Place(name: name, latitude: coord.latitude, longitude: coord.longitude, map: map)
        modelContext.insert(place)
        map.places.append(place)
    }

    private func resetPending() {
        showingNameSheet = false
        pickContext = nil
        pendingCoordinate = nil
        pendingName = ""
        isSelectingAtCenter = false
    }

    @ToolbarContentBuilder private var addToolbar: some ToolbarContent {
        ToolbarItem(placement: .primaryAction) {
            Menu {
                // Individual place additions
                Button {
                    isSelectingAtCenter = true
                } label: {
                    Label("Add Place at Center", systemImage: "plus.viewfinder")
                }
                
                Button {
                    locationProvider.requestOneShot { location in
                        guard let loc = location else { return }
                        prepareNameAndConfirm(for: loc.coordinate)
                    }
                } label: {
                    Label("Add Current Location", systemImage: "location.fill")
                }
                
                Button {
                    showingSearchSheet = true
                } label: {
                    Label("Search and Add Place", systemImage: "magnifyingglass")
                }
                
                Divider()
                
                // Bulk additions
                Button {
                    showingTemplateSheet = true
                } label: {
                    Label("Add Places from Template", systemImage: "doc.on.doc")
                }
                
                Button {
                    showingAISheet = true
                } label: {
                    Label("Generate Places with AI", systemImage: "sparkles")
                }
            } label: {
                Label("Add", systemImage: "plus")
            }
        }
    }
}

// MARK: - Bulk Addition Sheets

struct BulkTemplateSheet: View {
    @Binding var selectedTemplate: MapTemplate?
    var onConfirm: () -> Void
    var onCancel: () -> Void
    @Environment(\.dismiss) private var dismiss
    @State private var availableTemplates: [MapTemplate] = []
    
    var body: some View {
        NavigationStack {
            Form {
                Section {
                    if availableTemplates.isEmpty {
                        Text("No templates available")
                            .foregroundStyle(.secondary)
                    } else {
                        Picker("Select Template", selection: $selectedTemplate) {
                            Text("Choose a template...").tag(nil as MapTemplate?)
                            ForEach(availableTemplates) { template in
                                Text(template.displayName).tag(template as MapTemplate?)
                            }
                        }
                        #if os(macOS)
                        .pickerStyle(.menu)
                        #endif
                    }
                } header: {
                    Text("Choose a Template")
                        .font(.headline)
                } footer: {
                    Text("All places from the selected template will be added to your map. You'll be able to review them before confirming.")
                        .font(.caption)
                }
            }
            .navigationTitle("Add from Template")
            #if os(macOS)
            .formStyle(.grouped)
            .padding(20)
            #endif
            .toolbar {
                ToolbarItem(placement: .cancellationAction) {
                    Button("Cancel") {
                        onCancel()
                        dismiss()
                    }
                }
                ToolbarItem(placement: .confirmationAction) {
                    Button("Add") {
                        onConfirm()
                        dismiss()
                    }
                    .disabled(selectedTemplate == nil)
                    #if os(macOS)
                    .buttonStyle(.borderedProminent)
                    #endif
                }
            }
        }
        #if os(macOS)
        .frame(minWidth: 500, idealWidth: 550, minHeight: 300, idealHeight: 400)
        #else
        .frame(minWidth: 360, minHeight: 200)
        #endif
        .onAppear {
            availableTemplates = TemplateLoader.availableTemplates()
        }
    }
}

struct BulkAISheet: View {
    @Environment(\.dismiss) private var dismiss
    @State private var aiQuery: String = ""
    @State private var isGenerating: Bool = false
    @State private var showSettings: Bool = false
    @State private var generationProgress: String = ""
    @State private var verifiedCount: Int = 0
    @State private var showErrorAlert: Bool = false
    @State private var errorMessage: String = ""
    @AppStorage("selected_ai_provider") private var selectedProviderRaw: String = AIProvider.appleFM.rawValue
    @FocusState private var isQueryFocused: Bool
    
    var onGenerate: ([TemplatePlace], Bool) -> Void
    var onCancel: () -> Void
    
    private var selectedProvider: AIProvider {
        AIProvider(rawValue: selectedProviderRaw) ?? .appleFM
    }
    
    var body: some View {
        NavigationStack {
            Form {
                Section {
                    VStack(alignment: .leading, spacing: 12) {
                        TextField("e.g. Top coffee shops in Austin", text: $aiQuery)
                            #if os(iOS)
                            .textInputAutocapitalization(.sentences)
                            .disableAutocorrection(false)
                            #elseif os(macOS)
                            .textFieldStyle(.roundedBorder)
                            #endif
                            .focused($isQueryFocused)
                            .disabled(!selectedProvider.isAvailable || isGenerating)
                            .onSubmit {
                                if canGenerate {
                                    Task { await generate() }
                                }
                            }
                        
                        // Show progress when generating
                        if isGenerating {
                            VStack(alignment: .leading, spacing: 8) {
                                HStack {
                                    ProgressView()
                                        .scaleEffect(0.8)
                                    Text(generationProgress)
                                        .font(.subheadline)
                                        .foregroundStyle(.secondary)
                                }
                                
                                if verifiedCount > 0 {
                                    Text("Verified \(verifiedCount) places so far")
                                        .font(.caption)
                                        .foregroundStyle(.secondary)
                                }
                            }
                            .padding(.vertical, 4)
                        }
                    }
                } header: {
                    Text("What places do you want?")
                        .font(.headline)
                } footer: {
                    VStack(alignment: .leading, spacing: 4) {
                        if !selectedProvider.isAvailable {
                            if selectedProvider == .appleFM {
                                Text("AI generation requires iOS 26+ or macOS 26+ with Apple Intelligence.")
                            } else {
                                #if os(macOS)
                                Text("Requires API key configuration. Click the settings button to add your \(selectedProvider.displayName) API key.")
                                #else
                                Text("Requires API key configuration. Tap the settings button to add your \(selectedProvider.displayName) API key.")
                                #endif
                            }
                        } else if isGenerating {
                            Text("Generating and verifying places... This may take 20-30 seconds.")
                        } else {
                            Text("Describe the places you want (e.g., \"coffee shops in Austin\" or \"national parks in California\"). AI will generate suggestions that you can review before adding.")
                        }
                    }
                    .font(.caption)
                }
            }
            .navigationTitle("Generate with AI")
            #if os(macOS)
            .formStyle(.grouped)
            .padding(20)
            #endif
            .toolbar {
                ToolbarItem(placement: .cancellationAction) {
                    Button("Cancel") {
                        onCancel()
                        dismiss()
                    }
                    .disabled(isGenerating)
                }
                
                #if os(iOS)
                ToolbarItem(placement: .primaryAction) {
                    Button {
                        showSettings = true
                    } label: {
                        Label("AI Settings", systemImage: "gearshape")
                    }
                }
                #elseif os(macOS)
                ToolbarItem(placement: .automatic) {
                    Button {
                        showSettings = true
                    } label: {
                        Label("Settings", systemImage: "gearshape")
                    }
                    .help("Configure AI provider and API keys")
                }
                #endif
                
                ToolbarItem(placement: .confirmationAction) {
                    Button {
                        Task { await generate() }
                    } label: {
                        if isGenerating {
                            ProgressView()
                        } else {
                            Text("Generate")
                        }
                    }
                    .disabled(!canGenerate)
                    #if os(macOS)
                    .buttonStyle(.borderedProminent)
                    #endif
                }
            }
        }
        #if os(macOS)
        .frame(minWidth: 500, idealWidth: 550, minHeight: 350, idealHeight: 450)
        #else
        .frame(minWidth: 360, minHeight: 200)
        #endif
        .task { isQueryFocused = true }
        .sheet(isPresented: $showSettings) {
            SettingsView()
        }
        .alert("Generation Error", isPresented: $showErrorAlert) {
            Button("OK", role: .cancel) {}
        } message: {
            Text(errorMessage)
        }
    }
    
    private var canGenerate: Bool {
        let hasQuery = !aiQuery.trimmingCharacters(in: .whitespacesAndNewlines).isEmpty
        return selectedProvider.isAvailable && hasQuery && !isGenerating
    }
    
    @MainActor private func generate() async {
        guard !isGenerating else { return }
        isGenerating = true
        generationProgress = "Preparing..."
        verifiedCount = 0
        
        defer {
            isGenerating = false
            generationProgress = ""
            verifiedCount = 0
        }
        
        do {
            let trimmed = aiQuery.trimmingCharacters(in: .whitespacesAndNewlines)
            guard !trimmed.isEmpty else { return }
            
            // Generate places using the selected provider
            let (places, usedPCC): ([TemplatePlace], Bool)
            switch selectedProvider {
            case .appleFM:
                (places, usedPCC) = try await LLMPlaceGenerator.generatePlaces(userPrompt: trimmed, maxCount: 20)
            case .gemini:
                (places, usedPCC) = try await GeminiPlaceGenerator.generatePlaces(
                    userPrompt: trimmed,
                    maxCount: 20,
                    progressHandler: { progress in
                        // Update UI with progress
                        generationProgress = progress.currentActivity
                        verifiedCount = progress.verifiedPlacesCount
                    }
                )
            }
            
            // Call the completion handler with generated places
            onGenerate(places, usedPCC)
            dismiss()
            
        } catch let error as GeminiPlaceGenerator.GeminiError {
            // Handle Gemini-specific errors with user-friendly messages
            print("AI generation failed: \(error.localizedDescription)")
            
            switch error {
            case .rateLimited(let retryAfter):
                if let delay = retryAfter {
                    errorMessage = "Rate limited. Please wait \(Int(delay)) seconds before trying again."
                } else {
                    errorMessage = "Too many requests. Please wait a moment and try again."
                }
            case .quotaExceeded(let retryAfter):
                if let delay = retryAfter {
                    errorMessage = "API quota exceeded. Please retry in \(Int(delay)) seconds, or check your API plan at ai.google.dev."
                } else {
                    errorMessage = "API quota exceeded. Please check your plan and billing at ai.google.dev, or try again later."
                }
            case .noAPIKey:
                errorMessage = "No API key configured. Please add your Gemini API key in settings."
            case .networkError:
                errorMessage = "Network error. Please check your internet connection and try again."
            default:
                errorMessage = error.localizedDescription
            }
            
            showErrorAlert = true
            
        } catch {
            // Generic error handling
            print("AI generation failed: \(error.localizedDescription)")
            print(error)
            errorMessage = "Generation failed: \(error.localizedDescription)"
            showErrorAlert = true
        }
    }
}

<|MERGE_RESOLUTION|>--- conflicted
+++ resolved
@@ -19,9 +19,7 @@
     @State private var pendingCoordinate: CLLocationCoordinate2D?
     @State private var pendingName: String = ""
     @State private var latestCenter: CLLocationCoordinate2D?
-<<<<<<< HEAD
     @State private var showingPlacesList = false
-=======
     
     // Bulk addition states
     @State private var showingTemplateSheet = false
@@ -31,7 +29,6 @@
     @State private var showBulkReview = false
     @State private var isBulkImporting = false
     
->>>>>>> a6b8f8a9
     // Removed mapRevision invalidation; we'll key each item by id+visited instead
     private let geocoder = CLGeocoder()
     private let locationProvider = LocationProvider()
