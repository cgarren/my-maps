import SwiftUI
import SwiftData
import CoreLocation

struct NewMapSheet: View {
    @Environment(\.dismiss) private var dismiss
    @Environment(\.modelContext) private var modelContext
    @State private var name: String = ""
    @FocusState private var isNameFocused: Bool
    @State private var urlString: String = ""
    @State private var isImporting: Bool = false
    @State private var showReview: Bool = false
    @State private var createdMap: MapCollection? = nil
    @State private var selectedTemplate: MapTemplate? = nil
    @State private var availableTemplates: [MapTemplate] = []
    @StateObject private var importer = URLImporter()
    @State private var aiQuery: String = ""
    @State private var isGenerating: Bool = false
    @State private var showSettings: Bool = false
    @AppStorage("selected_ai_provider") private var selectedProviderRaw: String = AIProvider.appleFM.rawValue
    
    private var selectedProvider: AIProvider {
        AIProvider(rawValue: selectedProviderRaw) ?? .appleFM
    }

    var body: some View {
        NavigationStack {
            Form {
                TextField("Map Name", text: $name)
                #if os(iOS)
                    .textInputAutocapitalization(.words)
                #endif
                    .focused($isNameFocused)
                // .padding()
                .onSubmit { create() }

                // Template selection
                Section {
                    Picker("Template", selection: $selectedTemplate) {
                        Text("None").tag(nil as MapTemplate?)
                        ForEach(availableTemplates) { template in
                            Text(template.displayName).tag(template as MapTemplate?)
                        }
                    }
                    #if os(macOS)
                    .pickerStyle(.menu)
                    #endif
                } header: {
                    Text("Prefill from Template")
                } footer: {
                    Text("Choose a template to prefill your map with predefined places.")
                }
                
                let aiSupported = AIAddressExtractor.isSupported
                let templateSelected = selectedTemplate != nil

                // Optional URL field (AI-powered extraction)
                Section {
                    TextField("https://", text: $urlString)
                        #if os(iOS)
                        .keyboardType(.URL)
                        .textInputAutocapitalization(.never)
                        .disableAutocorrection(true)
                        #endif
                        .disabled(!aiSupported || templateSelected)
                } header: {
                    Text("Import from URL")
                }
                footer: {
                    if !aiSupported {
                        Text("URL import requires iOS 13+ or macOS 10.15+.")
                    } else if templateSelected {
                        Text("Disabled when using a template.")
                    } else {
                        Text("Uses AI for address extraction.")
                    }
                }
                
                // AI generation section
                Section {
                    VStack(alignment: .leading, spacing: 8) {
                        TextField("e.g. Top coffee shops in Austin", text: $aiQuery)
                            #if os(iOS)
                            .textInputAutocapitalization(.sentences)
                            .disableAutocorrection(false)
                            #endif
                            .disabled(!selectedProvider.isAvailable || templateSelected)
                        HStack {
                            Spacer()
                            Button {
                                Task { await generateWithAI() }
                            } label: {
                                if isGenerating {
                                    ProgressView()
                                } else {
                                    Text("generate with ai")
                                }
                            }
                            .disabled(!selectedProvider.isAvailable || templateSelected || aiQuery.trimmingCharacters(in: .whitespacesAndNewlines).isEmpty || isGenerating)
                        }
                    }
                } header: {
<<<<<<< HEAD
                    Text("Generate with AI (\(selectedProvider.displayName))")
=======
                    Text("generate with ai")
>>>>>>> 3e8b575e
                } footer: {
                    if !selectedProvider.isAvailable {
                        if selectedProvider == .appleFM {
                            Text("Requires iOS 18+ or macOS 15+ with Apple Intelligence.")
                        } else {
                            Text("Requires API key configuration. Tap the settings icon above.")
                        }
                    } else if templateSelected {
                        Text("Disabled when using a template.")
                    } else {
                        Text("Uses \(selectedProvider.displayName) to generate places! Review results before adding to your map.")
                    }
                }
            }
            .navigationTitle("New Map")
            .toolbar {
                ToolbarItem(placement: .cancellationAction) {
                    Button("Cancel") { dismiss() }
                }
                ToolbarItem(placement: .primaryAction) {
                    Button {
                        showSettings = true
                    } label: {
                        Label("AI Settings", systemImage: "gearshape")
                    }
                }
                ToolbarItem(placement: .confirmationAction) {
                    Button("Create") { create() }
                        .disabled(name.trimmingCharacters(in: .whitespacesAndNewlines).isEmpty)
                }
            }
        }
        .frame(minWidth: 320, minHeight: 150)
        .task { isNameFocused = true }
        .onAppear {
            availableTemplates = TemplateLoader.availableTemplates()
        }
        .sheet(isPresented: $isImporting) {
            ImportProgressView(importer: importer, onCancel: {
                importer.cancel()
                isImporting = false
            }, onPaste: { text in
                importer.startFromText(text, allowPCC: true)
            })
        }
        .sheet(isPresented: $showReview) {
            SelectAddressesSheet(importer: importer, usedPCC: importer.usedPCC, onConfirm: { selected in
                guard let map = createdMap else { return }
                for item in selected {
                    guard let coord = item.coordinate else { continue }
                    let trimmedName = item.displayName?.trimmingCharacters(in: .whitespacesAndNewlines)
                    let preferredName = (trimmedName?.isEmpty == false) ? trimmedName : nil
                    let title = preferredName ?? item.normalizedText.components(separatedBy: "\n").first ?? "New Place"
                    let place = Place(name: title, latitude: coord.latitude, longitude: coord.longitude, map: map)
                    modelContext.insert(place)
                    map.places.append(place)
                }
                isImporting = false
                showReview = false
                dismiss()
            }, onCancel: {
                isImporting = false
                showReview = false
            }, onPaste: { text in
                // Restart pipeline using pasted text
                showReview = false
                isImporting = true
                importer.startFromText(text, allowPCC: true)
            })
        }
        .onReceive(importer.$stage) { stage in
            switch stage {
            case .reviewing:
                isImporting = false
                showReview = true
            default:
                break
            }
        }
        .sheet(isPresented: $showSettings) {
            SettingsView()
        }
    }

    private func create() {
        let trimmed = name.trimmingCharacters(in: .whitespacesAndNewlines)
        let map = MapCollection(name: trimmed.isEmpty ? "Untitled Map" : trimmed)
        modelContext.insert(map)
        createdMap = map

        // Priority 1: Template selection
        if let template = selectedTemplate {
            do {
                let places = try TemplateLoader.loadPlaces(from: template)
                isImporting = true
                importer.startFromTemplate(places)
            } catch {
                // If template loading fails, just create an empty map
                print("Failed to load template: \(error)")
                dismiss()
            }
            return
        }
        
        // Priority 2: URL import
        let urlTrimmed = urlString.trimmingCharacters(in: .whitespacesAndNewlines)
        if !urlTrimmed.isEmpty, AIAddressExtractor.isSupported, URL(string: urlTrimmed) != nil {
            isImporting = true
            importer.start(urlString: urlTrimmed, allowPCC: true)
        } else {
            // Priority 3: Empty map
            dismiss()
        }
    }

    @MainActor private func generateWithAI() async {
        guard !isGenerating else { return }
        isGenerating = true
        defer { isGenerating = false }
        do {
            let trimmed = aiQuery.trimmingCharacters(in: .whitespacesAndNewlines)
            guard !trimmed.isEmpty else { return }
            // Ensure a map exists so the review step can add places
            if createdMap == nil {
                let mapName = name.trimmingCharacters(in: .whitespacesAndNewlines)
                let map = MapCollection(name: mapName.isEmpty ? "Untitled Map" : mapName)
                modelContext.insert(map)
                createdMap = map
            }
<<<<<<< HEAD
            
            // Generate places using the selected provider
            let (places, usedPCC): ([TemplatePlace], Bool)
            switch selectedProvider {
            case .appleFM:
                (places, usedPCC) = try await LLMPlaceGenerator.generatePlaces(userPrompt: trimmed, maxCount: 20)
            case .gemini:
                (places, usedPCC) = try await GeminiPlaceGenerator.generatePlaces(userPrompt: trimmed, maxCount: 20)
            }
            
=======
            let (places, usedPCC) = try await LLMPlaceGenerator.generatePlaces(userPrompt: trimmed, maxCount: 20)
>>>>>>> 3e8b575e
            // Start importer from generated places (converted to ExtractedAddress inside)
            isImporting = true
            importer.startFromGenerated(places, usedPCC: usedPCC)
        } catch {
<<<<<<< HEAD
            // If generation fails, print error
            print("AI generation failed: \(error.localizedDescription)")
            print(error)
=======
            // If generation fails, show a lightweight alert via importer failed state
            print("AI generation failed: \(error.localizedDescription)")
>>>>>>> 3e8b575e
        }
    }
}

<|MERGE_RESOLUTION|>--- conflicted
+++ resolved
@@ -100,11 +100,7 @@
                         }
                     }
                 } header: {
-<<<<<<< HEAD
                     Text("Generate with AI (\(selectedProvider.displayName))")
-=======
-                    Text("generate with ai")
->>>>>>> 3e8b575e
                 } footer: {
                     if !selectedProvider.isAvailable {
                         if selectedProvider == .appleFM {
@@ -234,7 +230,6 @@
                 modelContext.insert(map)
                 createdMap = map
             }
-<<<<<<< HEAD
             
             // Generate places using the selected provider
             let (places, usedPCC): ([TemplatePlace], Bool)
@@ -245,21 +240,13 @@
                 (places, usedPCC) = try await GeminiPlaceGenerator.generatePlaces(userPrompt: trimmed, maxCount: 20)
             }
             
-=======
-            let (places, usedPCC) = try await LLMPlaceGenerator.generatePlaces(userPrompt: trimmed, maxCount: 20)
->>>>>>> 3e8b575e
             // Start importer from generated places (converted to ExtractedAddress inside)
             isImporting = true
             importer.startFromGenerated(places, usedPCC: usedPCC)
         } catch {
-<<<<<<< HEAD
             // If generation fails, print error
             print("AI generation failed: \(error.localizedDescription)")
             print(error)
-=======
-            // If generation fails, show a lightweight alert via importer failed state
-            print("AI generation failed: \(error.localizedDescription)")
->>>>>>> 3e8b575e
         }
     }
 }
